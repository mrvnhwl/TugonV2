--- conflicted
+++ resolved
@@ -1,10 +1,6 @@
 import React, { useEffect, useMemo, useRef, useState } from "react";
 import { Link, NavLink, useLocation, useNavigate } from "react-router-dom";
 import { useAuth } from "../hooks/useAuth";
-<<<<<<< HEAD
-import { Text } from './Typography';
-import { cn } from './cn';
-=======
 import color from "../styles/color";
 
 // Tugon logo (gradient badge + white "T")
@@ -86,7 +82,7 @@
     </NavLink>
   );
 }
->>>>>>> c45dcc0b
+
 
 function TeacherNavbar({ className = "" }: { className?: string }) {
   const [menuOpen, setMenuOpen] = useState(false);
@@ -122,16 +118,14 @@
   const closeMenuOnNavigate = () => setMenuOpen(false);
 
   return (
-<<<<<<< HEAD
-    <nav className={cn("bg-indigo-600 text-white shadow-lg", className)}>
-=======
+
     <nav
       className="shadow-lg sticky top-0 z-50"
       role="navigation"
       aria-label="Teacher main"
       style={{ background: color.steel, color: "#fff", borderBottom: `1px solid ${color.ocean}` }}
     >
->>>>>>> c45dcc0b
+
       <div className="max-w-7xl mx-auto px-4">
         <div className="flex justify-between h-16 items-center">
           {/* Logo */}
