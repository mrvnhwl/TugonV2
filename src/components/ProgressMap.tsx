--- conflicted
+++ resolved
@@ -78,21 +78,6 @@
     return () => window.removeEventListener("resize", checkMobile);
   }, []);
 
-<<<<<<< HEAD
-  // Get next sequential incomplete question index for each category (FIXED: No longer random)
-  const getNextQuestionIndex = (questions: QuestionInfo[]): number => {
-    if (questions.length === 0) return 0;
-    
-    // Find the first incomplete question
-    const firstIncompleteIndex = questions.findIndex(q => !q.isCompleted);
-    
-    // If all questions are complete, return the first question
-    if (firstIncompleteIndex === -1) {
-      return 0;
-    }
-    
-    return firstIncompleteIndex;
-=======
   const getRandomQuestionIndex = (
     questions: QuestionInfo[],
     topicId: number,
@@ -109,7 +94,6 @@
     const newIndex = Math.floor(Math.random() * questions.length);
     progressService.updateCurrentQuestionIndex(topicId, categoryId, newIndex);
     return newIndex;
->>>>>>> d5b29703
   };
 
   const levels: Level[] = useMemo(() => {
@@ -143,15 +127,11 @@
           };
         });
 
-<<<<<<< HEAD
-        const currentQuestionIndex = getNextQuestionIndex(questions);
-=======
         const currentQuestionIndex = getRandomQuestionIndex(
           questions,
           topic.id,
           category.category_id
         );
->>>>>>> d5b29703
 
         return {
           categoryId: category.category_id,
@@ -305,55 +285,6 @@
     const stats = overallStats || progressService.getStatistics();
 
     return (
-<<<<<<< HEAD
-      <div className="w-full mx-auto bg-white rounded-3xl ring-1 ring-black/5 shadow-xl overflow-hidden backdrop-blur-sm relative">
-        {/* Course Card Header - Enhanced */}
-        <div className="p-6 bg-gradient-to-br from-indigo-50 via-purple-50 to-pink-50 border-b border-white/20">
-          {/* Course Stats Row */}
-          <div className="grid grid-cols-4 gap-4 mb-6">
-            <div className="text-center">
-              <div className="w-12 h-12 mx-auto mb-2 bg-gradient-to-br from-blue-500 to-blue-600 rounded-2xl flex items-center justify-center shadow-lg">
-                <svg className="w-6 h-6 text-white" fill="none" stroke="currentColor" viewBox="0 0 24 24">
-                  <path strokeLinecap="round" strokeLinejoin="round" strokeWidth={2} d="M12 6.253v13m0-13C10.832 5.477 9.246 5 7.5 5S4.168 5.477 3 6.253v13C4.168 18.477 5.754 18 7.5 18s3.332.477 4.5 1.253m0-13C13.168 5.477 14.754 5 16.5 5c1.746 0 3.332.477 4.5 1.253v13C19.832 18.477 18.246 18 16.5 18c-1.746 0-3.332.477-4.5 1.253" />
-                </svg>
-              </div>
-              <div className="text-sm font-bold text-gray-900">{lessons || 25}</div>
-              <div className="text-xs text-gray-600">Lessons</div>
-            </div>
-            
-            <div className="text-center">
-              <div className="w-12 h-12 mx-auto mb-2 bg-gradient-to-br from-green-500 to-green-600 rounded-2xl flex items-center justify-center shadow-lg">
-                <svg className="w-6 h-6 text-white" fill="none" stroke="currentColor" viewBox="0 0 24 24">
-                  <path strokeLinecap="round" strokeLinejoin="round" strokeWidth={2} d="M9 12h6m-6 4h6m2 5H7a2 2 0 01-2-2V5a2 2 0 012-2h5.586a1 1 0 01.707.293l5.414 5.414a1 1 0 01.293.707V19a2 2 0 01-2 2z" />
-                </svg>
-              </div>
-              <div className="text-sm font-bold text-gray-900">{exercises || 150}</div>
-              <div className="text-xs text-gray-600">Exercises</div>
-            </div>
-            
-            <div className="text-center">
-              <div className="w-12 h-12 mx-auto mb-2 bg-gradient-to-br from-orange-500 to-orange-600 rounded-2xl flex items-center justify-center shadow-lg">
-                <svg className="w-6 h-6 text-white" fill="none" stroke="currentColor" viewBox="0 0 24 24">
-                  <path strokeLinecap="round" strokeLinejoin="round" strokeWidth={2} d="M17.657 18.657A8 8 0 016.343 7.343S7 9 9 10c0-2 .5-5 2.986-7C14 5 16.09 5.777 17.656 7.343A7.975 7.975 0 0120 13a7.975 7.975 0 01-2.343 5.657z" />
-                </svg>
-              </div>
-              <div className="text-sm font-bold text-gray-900">{stats.streak}</div>
-              <div className="text-xs text-gray-600">Day Streak</div>
-            </div>
-            
-            <div className="text-center">
-              <div className="w-12 h-12 mx-auto mb-2 bg-gradient-to-br from-purple-500 to-purple-600 rounded-2xl flex items-center justify-center shadow-lg">
-                <svg className="w-6 h-6 text-white" fill="none" stroke="currentColor" viewBox="0 0 24 24">
-                  <path strokeLinecap="round" strokeLinejoin="round" strokeWidth={2} d="M9 19v-6a2 2 0 00-2-2H5a2 2 0 00-2 2v6a2 2 0 002 2h2a2 2 0 002-2zm0 0V9a2 2 0 012-2h2a2 2 0 012 2v10m-6 0a2 2 0 002 2h2a2 2 0 002-2m0 0V5a2 2 0 012-2h2a2 2 0 012 2v14a2 2 0 01-2 2h-2a2 2 0 01-2-2z" />
-                </svg>
-              </div>
-              <div className="text-sm font-bold text-gray-900">{Math.round(stats.overallCompletionPercentage)}%</div>
-              <div className="text-xs text-gray-600">Complete</div>
-            </div>
-          </div>
-
-          {/* Current Level Info */}
-=======
       <div
         className="w-full mx-auto rounded-3xl overflow-hidden"
         style={{
@@ -371,7 +302,6 @@
           }}
         >
           {/* Progress strip */}
->>>>>>> d5b29703
           <div className="text-center">
             <div
               className="inline-flex items-center justify-center w-12 h-12 rounded-xl mb-3"
@@ -435,43 +365,6 @@
                       const isCompleted = categoryProgress?.isCompleted;
 
                       return (
-<<<<<<< HEAD
-                        <button 
-                          key={category.categoryId}
-                          onClick={() => setPopupCategoryId(category.categoryId)}
-                          className={`w-full text-left bg-white/90 backdrop-blur-sm rounded-2xl p-5 shadow-md ring-1 transition-all duration-300 hover:shadow-xl hover:scale-[1.02] hover:-translate-y-1 cursor-pointer ${
-                            isCompleted 
-                              ? 'ring-emerald-200 bg-gradient-to-br from-emerald-50/50 to-white shadow-emerald-100' 
-                              : hasProgress 
-                              ? 'ring-teal-200 bg-gradient-to-br from-teal-50/30 to-white shadow-teal-100' 
-                              : 'ring-gray-200 hover:ring-indigo-200'
-                          }`}
-                        >
-                          {/* Enhanced Header with Badge and Title */}
-                          <div className="flex items-start gap-4 mb-4">
-                            <div
-                              className={`w-12 h-12 rounded-xl flex items-center justify-center text-base font-black transition-all duration-300 shadow-lg flex-shrink-0 ${
-                                isCompleted 
-                                  ? "bg-gradient-to-br from-emerald-500 to-green-600 text-white shadow-emerald-300/50" 
-                                  : hasProgress
-                                  ? "text-white shadow-teal-300/50"
-                                  : "bg-gradient-to-br from-gray-300 to-gray-400 text-gray-700 shadow-gray-300/50"
-                              }`}
-                              style={hasProgress && !isCompleted ? { background: 'linear-gradient(to bottom right, #14b8a6, #0d9488)' } : {}}
-                            >
-                              {isCompleted ? "✓" : category.categoryId}
-                            </div>
-                            <div className="flex-1 min-w-0">
-                              <div className="flex items-center gap-2 mb-1">
-                                <h3 className="text-base font-bold text-gray-900">
-                                  Stage {category.categoryId}
-                                </h3>
-                                {isCompleted && (
-                                  <span className="px-2 py-0.5 bg-gradient-to-r from-emerald-500 to-green-500 text-white text-xs font-bold rounded-full shadow-sm">
-                                    COMPLETE
-                                  </span>
-                                )}
-=======
                         <div
                           key={category.categoryId}
                           className="rounded-2xl p-4 transition-all"
@@ -506,7 +399,6 @@
                             <div className="flex-1 min-w-0">
                               <div className="text-sm font-bold" style={{ color: color.deep }}>
                                 Stage {category.categoryId}
->>>>>>> d5b29703
                               </div>
                               <p className="text-sm text-gray-600 leading-relaxed line-clamp-2">
                                 {category.categoryName}
@@ -539,95 +431,6 @@
                                   }}
                                 />
                               </div>
-<<<<<<< HEAD
-                            </div>
-
-                            {/* Metadata Cards */}
-                            <div className="grid grid-cols-3 gap-2">
-                              {/* Questions Completed */}
-                              <div className="bg-gradient-to-br from-blue-50 to-indigo-50 rounded-lg p-2.5 border border-blue-100">
-                                <div className="flex items-center gap-1.5 mb-1">
-                                  <svg className="w-3.5 h-3.5 text-blue-600" fill="currentColor" viewBox="0 0 20 20">
-                                    <path d="M9 2a1 1 0 000 2h2a1 1 0 100-2H9z"/>
-                                    <path fillRule="evenodd" d="M4 5a2 2 0 012-2 3 3 0 003 3h2a3 3 0 003-3 2 2 0 012 2v11a2 2 0 01-2 2H6a2 2 0 01-2-2V5zm9.707 5.707a1 1 0 00-1.414-1.414L9 12.586l-1.293-1.293a1 1 0 00-1.414 1.414l2 2a1 1 0 001.414 0l4-4z" clipRule="evenodd"/>
-                                  </svg>
-                                  <span className="text-xs font-semibold text-blue-900">Questions</span>
-                                </div>
-                                <div className="text-base font-black text-blue-700">
-                                  {categoryProgress?.correctAnswers || 0}/{category.totalQuestions}
-                                </div>
-                              </div>
-
-                              {/* Attempts */}
-                              <div className="bg-gradient-to-br from-orange-50 to-amber-50 rounded-lg p-2.5 border border-orange-100">
-                                <div className="flex items-center gap-1.5 mb-1">
-                                  <svg className="w-3.5 h-3.5 text-orange-600" fill="currentColor" viewBox="0 0 20 20">
-                                    <path fillRule="evenodd" d="M11.3 1.046A1 1 0 0112 2v5h4a1 1 0 01.82 1.573l-7 10A1 1 0 018 18v-5H4a1 1 0 01-.82-1.573l7-10a1 1 0 011.12-.38z" clipRule="evenodd"/>
-                                  </svg>
-                                  <span className="text-xs font-semibold text-orange-900">Attempts</span>
-                                </div>
-                                <div className="text-base font-black text-orange-700">
-                                  {categoryProgress?.attempts || 0}
-                                </div>
-                              </div>
-
-                              {/* Current Question */}
-                              <div className="bg-gradient-to-br from-purple-50 to-pink-50 rounded-lg p-2.5 border border-purple-100">
-                                <div className="flex items-center gap-1.5 mb-1">
-                                  <svg className="w-3.5 h-3.5 text-purple-600" fill="currentColor" viewBox="0 0 20 20">
-                                    <path fillRule="evenodd" d="M18 10a8 8 0 11-16 0 8 8 0 0116 0zm-8-3a1 1 0 00-.867.5 1 1 0 11-1.731-1A3 3 0 0113 8a3.001 3.001 0 01-2 2.83V11a1 1 0 11-2 0v-1a1 1 0 011-1 1 1 0 100-2zm0 8a1 1 0 100-2 1 1 0 000 2z" clipRule="evenodd"/>
-                                  </svg>
-                                  <span className="text-xs font-semibold text-purple-900">Next Up</span>
-                                </div>
-                                <div className="text-base font-black text-purple-700">
-                                  Q{category.currentQuestionIndex + 1}
-                                </div>
-                              </div>
-                            </div>
-                          </div>
-
-                          {/* Popup Modal */}
-                          {popupCategoryId === category.categoryId && (
-                            <div 
-                              className="fixed inset-0 bg-black bg-opacity-60 flex items-center justify-center z-[9999] backdrop-blur-sm"
-                              onClick={() => setPopupCategoryId(null)}
-                              style={{ position: 'fixed', top: 0, left: 0, right: 0, bottom: 0 }}
-                            >
-                              <div 
-                                className="bg-white rounded-3xl p-8 max-w-md w-full mx-4 shadow-2xl ring-1 ring-black/5 transform scale-100 animate-in"
-                                onClick={(e) => e.stopPropagation()}
-                              >
-                                <div className="flex items-center justify-between mb-6">
-                                  <h3 className="text-xl font-black text-gray-900">
-                                    Stage {category.categoryId}
-                                  </h3>
-                                  <button
-                                    onClick={() => setPopupCategoryId(null)}
-                                    className="w-10 h-10 rounded-full bg-gray-100 hover:bg-gray-200 flex items-center justify-center transition-all duration-200 hover:scale-110"
-                                  >
-                                    <svg className="w-6 h-6 text-gray-600" fill="none" stroke="currentColor" viewBox="0 0 24 24">
-                                      <path strokeLinecap="round" strokeLinejoin="round" strokeWidth={2.5} d="M6 18L18 6M6 6l12 12" />
-                                    </svg>
-                                  </button>
-                                </div>
-                                
-                                <p className="text-base text-gray-700 mb-6 leading-relaxed">
-                                  {category.categoryName}
-                                </p>
-
-                                {/* Progress Bar */}
-                                <div className="mb-8">
-                                  <div className="flex items-center justify-between text-sm text-gray-700 mb-3">
-                                    <span className="font-semibold">Progress</span>
-                                    <span className="font-black text-lg">{Math.round(completionPercentage)}%</span>
-                                  </div>
-                                  <div className="h-4 bg-gray-200 rounded-full overflow-hidden shadow-inner">
-                                    <div 
-                                      className="h-full transition-all duration-700 ease-out rounded-full"
-                                      style={{ 
-                                        width: `${completionPercentage}%`,
-                                        backgroundColor: '#14b8a6'
-=======
 
                               <div className="flex items-center justify-between">
                                 <div className="flex items-center gap-2">
@@ -637,7 +440,6 @@
                                       style={{
                                         width: `${completionPercentage}%`,
                                         background: `linear-gradient(90deg, ${color.teal}, ${color.aqua})`,
->>>>>>> d5b29703
                                       }}
                                     />
                                   </div>
@@ -702,14 +504,6 @@
                             </div>
                           </div>
 
-<<<<<<< HEAD
-                          {/* Action Footer with Status */}
-                          <div className="flex items-center justify-between pt-3 border-t border-gray-100">
-                            <div className={`text-xs font-bold uppercase tracking-wider ${
-                              isCompleted ? 'text-emerald-600' : hasProgress ? 'text-teal-600' : 'text-indigo-600'
-                            }`}>
-                              {isCompleted ? '✓ Complete' : hasProgress ? '⚡ In Progress' : '▶ Start Now'}
-=======
                           {/* CTA */}
                           <button
                             onClick={() => {
@@ -742,7 +536,6 @@
                               {isCompleted && (
                                 <div className="text-emerald-600">🏆 Completed</div>
                               )}
->>>>>>> d5b29703
                             </div>
                             <svg className={`w-5 h-5 transition-transform duration-300 group-hover:translate-x-1 ${
                               isCompleted ? 'text-emerald-500' : hasProgress ? 'text-teal-500' : 'text-indigo-500'
@@ -786,11 +579,6 @@
      Desktop Layout (stacked)
      ============================ */
   return (
-<<<<<<< HEAD
-    <div className="w-full max-w-lg mx-auto bg-white rounded-3xl ring-1 ring-black/5 shadow-xl p-4 sm:p-5 md:p-7 backdrop-blur-sm relative">
-
-      {/* Enhanced Stack of Topic Cards */}
-=======
     <div
       className="w-full max-w-lg mx-auto rounded-3xl p-4 sm:p-5 md:p-7"
       style={{
@@ -799,7 +587,6 @@
         boxShadow: `0 12px 28px ${color.mist}22`,
       }}
     >
->>>>>>> d5b29703
       <div className="relative h-[62vh] overflow-hidden">
         <div className="relative h-full">
           {levels.map((level, levelIndex) => {
@@ -869,43 +656,6 @@
                         const isCompleted = categoryProgress?.isCompleted;
 
                         return (
-<<<<<<< HEAD
-                          <button
-                            key={category.categoryId}
-                            onClick={() => setPopupCategoryId(category.categoryId)}
-                            className={`w-full text-left bg-white rounded-2xl p-5 shadow-md ring-1 transition-all duration-300 hover:shadow-xl hover:scale-[1.02] cursor-pointer ${
-                              isCompleted 
-                                ? 'ring-emerald-200 bg-gradient-to-br from-emerald-50/40 to-white shadow-emerald-100' 
-                                : hasProgress 
-                                ? 'ring-teal-200 bg-gradient-to-br from-teal-50/30 to-white shadow-teal-100' 
-                                : 'ring-gray-200 hover:ring-indigo-200'
-                            }`}
-                          >
-                            {/* Enhanced Header with Badge and Title */}
-                            <div className="flex items-start gap-4 mb-4">
-                              <div
-                                className={`w-11 h-11 rounded-xl flex items-center justify-center text-base font-black transition-all duration-300 shadow-lg flex-shrink-0 ${
-                                  isCompleted 
-                                    ? "bg-gradient-to-br from-emerald-500 to-green-600 text-white shadow-emerald-300/50" 
-                                    : hasProgress
-                                    ? "text-white shadow-teal-300/50"
-                                    : "bg-gradient-to-br from-gray-300 to-gray-400 text-gray-700 shadow-gray-300/50"
-                                }`}
-                                style={hasProgress && !isCompleted ? { background: 'linear-gradient(to bottom right, #14b8a6, #0d9488)' } : {}}
-                              >
-                                {isCompleted ? "✓" : category.categoryId}
-                              </div>
-                              <div className="flex-1 min-w-0">
-                                <div className="flex items-center gap-2 mb-1">
-                                  <h3 className="text-base font-bold text-gray-900">
-                                    Stage {category.categoryId}
-                                  </h3>
-                                  {isCompleted && (
-                                    <span className="px-2 py-0.5 bg-gradient-to-r from-emerald-500 to-green-500 text-white text-xs font-bold rounded-full shadow-sm">
-                                      COMPLETE
-                                    </span>
-                                  )}
-=======
                           <div
                             key={category.categoryId}
                             className="rounded-2xl p-4 transition-all"
@@ -995,7 +745,6 @@
                                       </span>
                                     )}
                                   </div>
->>>>>>> d5b29703
                                 </div>
                                 <p className="text-sm text-gray-600 leading-relaxed line-clamp-2">
                                   {category.categoryName}
@@ -1003,144 +752,6 @@
                               </div>
                             </div>
 
-<<<<<<< HEAD
-                            {/* Progress Section with Better Visual Hierarchy */}
-                            <div className="space-y-3 mb-4">
-                              {/* Progress Bar */}
-                              <div>
-                                <div className="flex items-center justify-between mb-2">
-                                  <span className="text-xs font-semibold text-gray-700">Progress</span>
-                                  <span className={`text-xs font-bold ${
-                                    isCompleted ? 'text-emerald-600' : hasProgress ? 'text-teal-600' : 'text-gray-500'
-                                  }`}>
-                                    {Math.round(completionPercentage)}%
-                                  </span>
-                                </div>
-                                <div className="h-2.5 bg-gray-200 rounded-full overflow-hidden shadow-inner">
-                                  <div 
-                                    className="h-full transition-all duration-700 ease-out rounded-full shadow-sm"
-                                    style={{ 
-                                      width: `${completionPercentage}%`,
-                                      background: isCompleted 
-                                        ? 'linear-gradient(to right, #10b981, #059669)' 
-                                        : hasProgress 
-                                        ? 'linear-gradient(to right, #14b8a6, #0d9488)' 
-                                        : 'linear-gradient(to right, #a855f7, #9333ea)'
-                                    }}
-                                  />
-                                </div>
-                              </div>
-
-                              {/* Metadata Cards */}
-                              <div className="grid grid-cols-3 gap-2">
-                                {/* Questions Completed */}
-                                <div className="bg-gradient-to-br from-blue-50 to-indigo-50 rounded-lg p-2.5 border border-blue-100">
-                                  <div className="flex items-center gap-1.5 mb-1">
-                                    <svg className="w-3.5 h-3.5 text-blue-600" fill="currentColor" viewBox="0 0 20 20">
-                                      <path d="M9 2a1 1 0 000 2h2a1 1 0 100-2H9z"/>
-                                      <path fillRule="evenodd" d="M4 5a2 2 0 012-2 3 3 0 003 3h2a3 3 0 003-3 2 2 0 012 2v11a2 2 0 01-2 2H6a2 2 0 01-2-2V5zm9.707 5.707a1 1 0 00-1.414-1.414L9 12.586l-1.293-1.293a1 1 0 00-1.414 1.414l2 2a1 1 0 001.414 0l4-4z" clipRule="evenodd"/>
-                                    </svg>
-                                    <span className="text-xs font-semibold text-blue-900">Questions</span>
-                                  </div>
-                                  <div className="text-base font-black text-blue-700">
-                                    {categoryProgress?.correctAnswers || 0}/{category.totalQuestions}
-                                  </div>
-                                </div>
-
-                                {/* Attempts */}
-                                <div className="bg-gradient-to-br from-orange-50 to-amber-50 rounded-lg p-2.5 border border-orange-100">
-                                  <div className="flex items-center gap-1.5 mb-1">
-                                    <svg className="w-3.5 h-3.5 text-orange-600" fill="currentColor" viewBox="0 0 20 20">
-                                      <path fillRule="evenodd" d="M11.3 1.046A1 1 0 0112 2v5h4a1 1 0 01.82 1.573l-7 10A1 1 0 018 18v-5H4a1 1 0 01-.82-1.573l7-10a1 1 0 011.12-.38z" clipRule="evenodd"/>
-                                    </svg>
-                                    <span className="text-xs font-semibold text-orange-900">Attempts</span>
-                                  </div>
-                                  <div className="text-base font-black text-orange-700">
-                                    {categoryProgress?.attempts || 0}
-                                  </div>
-                                </div>
-
-                                {/* Current Question */}
-                                <div className="bg-gradient-to-br from-purple-50 to-pink-50 rounded-lg p-2.5 border border-purple-100">
-                                  <div className="flex items-center gap-1.5 mb-1">
-                                    <svg className="w-3.5 h-3.5 text-purple-600" fill="currentColor" viewBox="0 0 20 20">
-                                      <path fillRule="evenodd" d="M18 10a8 8 0 11-16 0 8 8 0 0116 0zm-8-3a1 1 0 00-.867.5 1 1 0 11-1.731-1A3 3 0 0113 8a3.001 3.001 0 01-2 2.83V11a1 1 0 11-2 0v-1a1 1 0 011-1 1 1 0 100-2zm0 8a1 1 0 100-2 1 1 0 000 2z" clipRule="evenodd"/>
-                                    </svg>
-                                    <span className="text-xs font-semibold text-purple-900">Next Up</span>
-                                  </div>
-                                  <div className="text-base font-black text-purple-700">
-                                    Q{category.currentQuestionIndex + 1}
-                                  </div>
-                                </div>
-                              </div>
-                            </div>
-
-                            {/* Popup Modal for Desktop */}
-                            {popupCategoryId === category.categoryId && (
-                              <div 
-                                className="fixed inset-0 bg-black bg-opacity-60 flex items-center justify-center z-[9999] backdrop-blur-sm"
-                                onClick={() => setPopupCategoryId(null)}
-                                style={{ position: 'fixed', top: 0, left: 0, right: 0, bottom: 0 }}
-                              >
-                                <div 
-                                  className="bg-white rounded-3xl p-8 max-w-md w-full mx-4 shadow-2xl ring-1 ring-black/5 transform scale-100 animate-in"
-                                  onClick={(e) => e.stopPropagation()}
-                                >
-                                  <div className="flex items-center justify-between mb-6">
-                                    <h3 className="text-xl font-black text-gray-900">
-                                      Stage {category.categoryId}
-                                    </h3>
-                                    <button
-                                      onClick={() => setPopupCategoryId(null)}
-                                      className="w-10 h-10 rounded-full bg-gray-100 hover:bg-gray-200 flex items-center justify-center transition-all duration-200 hover:scale-110"
-                                    >
-                                      <svg className="w-6 h-6 text-gray-600" fill="none" stroke="currentColor" viewBox="0 0 24 24">
-                                        <path strokeLinecap="round" strokeLinejoin="round" strokeWidth={2.5} d="M6 18L18 6M6 6l12 12" />
-                                      </svg>
-                                    </button>
-                                  </div>
-                                  
-                                  <p className="text-base text-gray-700 mb-6 leading-relaxed">
-                                    {category.categoryName}
-                                  </p>
-
-                                  {/* Progress Bar */}
-                                  <div className="mb-8">
-                                    <div className="flex items-center justify-between text-sm text-gray-700 mb-3">
-                                      <span className="font-semibold">Progress</span>
-                                      <span className="font-black text-lg">{Math.round(completionPercentage)}%</span>
-                                    </div>
-                                    <div className="h-4 bg-gray-200 rounded-full overflow-hidden shadow-inner">
-                                      <div 
-                                        className="h-full transition-all duration-700 ease-out rounded-full"
-                                        style={{ 
-                                          width: `${completionPercentage}%`,
-                                          backgroundColor: '#14b8a6'
-                                        }}
-                                      />
-                                    </div>
-                                    <div className="mt-3 text-sm text-gray-600 text-center font-medium">
-                                      {categoryProgress?.correctAnswers || 0} of {category.totalQuestions} questions correct
-                                    </div>
-                                  </div>
-
-                                  {/* Start Button */}
-                                  <button
-                                    onClick={() => {
-                                      const nextQuestionId = getNextQuestionId(level.id, category.categoryId);
-                                      onStartStage?.(level.id, category.categoryId, nextQuestionId);
-                                      setPopupCategoryId(null);
-                                    }}
-                                    className="w-full py-5 px-6 rounded-xl font-bold text-base transition-all duration-300 transform hover:scale-105 active:scale-95 shadow-xl hover:shadow-2xl focus:outline-none focus:ring-4 text-white"
-                                    style={{ 
-                                      backgroundColor: isCompleted ? '#10b981' : '#14b8a6',
-                                      boxShadow: isCompleted ? '0 8px 24px rgba(16, 185, 129, 0.5)' : '0 8px 24px rgba(20, 184, 166, 0.5)'
-                                    }}
-                                  >
-                                    {isCompleted ? "Review Stage" : hasProgress ? "Continue Stage" : "Start Stage"}
-                                  </button>
-                                </div>
-=======
                             <button
                               onClick={() => {
                                 const nextQuestionId = getNextQuestionId(level.id, category.categoryId);
@@ -1167,7 +778,6 @@
                               <div className="mt-3 flex items-center justify-between text-xs">
                                 <div className="text-gray-600">⚡ {categoryProgress.attempts} attempts</div>
                                 {isCompleted && <div className="text-emerald-600">🏆 Completed</div>}
->>>>>>> d5b29703
                               </div>
                             )}
 
@@ -1209,10 +819,6 @@
         </div>
       </div>
 
-<<<<<<< HEAD
-      {/* Enhanced Desktop Arrow Navigation */}
-      
-=======
       {/* Arrow + dots */}
       <div className="mt-8 flex items-center justify-between">
         <button
@@ -1266,7 +872,6 @@
           </svg>
         </button>
       </div>
->>>>>>> d5b29703
     </div>
   );
 }