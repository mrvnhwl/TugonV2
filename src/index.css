--- conflicted
+++ resolved
@@ -259,7 +259,7 @@
 }
 .ml-suggestion-item:hover { background: #f9fafb; }
 
-<<<<<<< HEAD
+
 .ml-suggestion-item:hover {
   background: #f9fafb;
 }
@@ -330,9 +330,7 @@
 }
 
 /*slider remove later if not used*/
-=======
 /* Slider (optional) */
->>>>>>> 8f36e27a
 .slider::-webkit-slider-thumb {
   appearance: none;
   height: 16px;
