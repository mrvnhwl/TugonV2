--- conflicted
+++ resolved
@@ -237,14 +237,7 @@
           </div>
         </header>
 
-<<<<<<< HEAD
-
-
-        <div className="mb-8">
-          <h2 className="text-xl font-semibold mb-4">{currentQuestion.question}</h2>
-          <div className="grid grid-cols-1 md:grid-cols-2 gap-4">
-            {answers.map((answer) => (
-=======
+
         {/* Card */}
         <main className="max-w-4xl mx-auto px-4 py-6">
           <div
@@ -294,7 +287,7 @@
 
             {/* Footer controls */}
             <div className="flex justify-between items-center mt-6">
->>>>>>> c45dcc0b
+
               <button
                 onClick={prevQuestion}
                 disabled={questionIndex === 0}
