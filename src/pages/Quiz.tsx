--- conflicted
+++ resolved
@@ -21,7 +21,7 @@
 
 function Quiz() {
   const { id } = useParams();
-  const navigate = useNavigate(); // ✅ was missing
+  const navigate = useNavigate();
   const location = useLocation();
   const { user } = useAuth();
 
@@ -34,19 +34,15 @@
   const [questionIndex, setQuestionIndex] = useState<number>(0);
   const [questions, setQuestions] = useState<Question[]>([]);
 
-<<<<<<< HEAD
   const returnTo = location.state?.returnTo || '/challenge';
-=======
-  const returnTo = location.state?.returnTo || '/challenge'; // fallback to challenge page
-
-  // ✅ Hide navbar while on quiz page
+
+  // Hide navbar while on quiz page
   useEffect(() => {
     document.body.classList.add('hide-navbar');
     return () => {
       document.body.classList.remove('hide-navbar');
     };
   }, []);
->>>>>>> 127e380f
 
   useEffect(() => {
     if (!user) {
@@ -67,13 +63,7 @@
 
   useEffect(() => {
     if (timeLeft > 0 && !isAnswered) {
-<<<<<<< HEAD
-      const timer = setInterval(() => {
-        setTimeLeft((prev) => prev - 1);
-      }, 1000);
-=======
       const timer = setInterval(() => setTimeLeft((prev) => prev - 1), 1000);
->>>>>>> 127e380f
       return () => clearInterval(timer);
     } else if (timeLeft === 0 && !isAnswered) {
       handleTimeout();
@@ -82,20 +72,24 @@
 
   const loadQuiz = async () => {
     try {
-      const { data: quizData } = await supabase
+      const { data: quizData, error: quizError } = await supabase
         .from('quizzes')
         .select('*')
         .eq('id', id)
         .single();
 
+      if (quizError) throw quizError;
+
       if (quizData) {
         setQuiz(quizData);
 
-        const { data: questionsData } = await supabase
+        const { data: questionsData, error: qErr } = await supabase
           .from('questions')
           .select('*')
           .eq('quiz_id', id)
           .order('created_at');
+
+        if (qErr) throw qErr;
 
         if (questionsData && questionsData.length > 0) {
           setQuestions(questionsData);
@@ -104,16 +98,23 @@
       }
     } catch (error) {
       console.error('Error loading quiz:', error);
+      toast.error('Failed to load quiz.');
     }
   };
 
   const loadAnswers = async (questionId: string) => {
-    const { data: answersData } = await supabase
-      .from('answers')
-      .select('*')
-      .eq('question_id', questionId);
-
-    if (answersData) setAnswers(answersData);
+    try {
+      const { data: answersData, error } = await supabase
+        .from('answers')
+        .select('*')
+        .eq('question_id', questionId);
+
+      if (error) throw error;
+      if (answersData) setAnswers(answersData);
+    } catch (e) {
+      console.error('Error loading answers:', e);
+      toast.error('Failed to load answers.');
+    }
   };
 
   const handleTimeout = () => {
@@ -132,8 +133,9 @@
 
   const nextQuestion = () => {
     if (questionIndex < questions.length - 1) {
-      setQuestionIndex((prev) => prev + 1);
-      setCurrentQuestion(questions[questionIndex + 1]);
+      const nextIndex = questionIndex + 1;
+      setQuestionIndex(nextIndex);
+      setCurrentQuestion(questions[nextIndex]);
     } else {
       finishQuiz();
     }
@@ -141,25 +143,26 @@
 
   const prevQuestion = () => {
     if (questionIndex > 0) {
-      setQuestionIndex((prev) => prev - 1);
-      setCurrentQuestion(questions[questionIndex - 1]);
+      const prevIndex = questionIndex - 1;
+      setQuestionIndex(prevIndex);
+      setCurrentQuestion(questions[prevIndex]);
     }
   };
 
   const finishQuiz = async () => {
-    await supabase.from('user_progress').insert({
-      user_id: user?.id,
-      quiz_id: id,
-      score: score,
-      user_email: user?.email,
-    });
-
-    toast.success('Challenge Completed!');
-<<<<<<< HEAD
+    try {
+      await supabase.from('user_progress').insert({
+        user_id: user?.id,
+        quiz_id: id,
+        score,
+        user_email: user?.email,
+      });
+      toast.success('Challenge Completed!');
+    } catch (e) {
+      console.error('Error saving progress:', e);
+      toast.error('Failed to save progress.');
+    }
     navigate(returnTo);
-=======
-    navigate(returnTo); // return back to Challenge page
->>>>>>> 127e380f
   };
 
   if (!quiz || !currentQuestion) {
