// src/pages/teacherDashboard.tsx
import React, { useEffect, useMemo, useState } from "react";
import { Link } from "react-router-dom";
import {
  BookOpen,
  Heart,
  Users,
  BarChart as BarChartIcon,
  Timer,
  PenSquare,
  ChevronLeft,
  ChevronRight,
<<<<<<< HEAD
  Search,
=======
  FolderCog
>>>>>>> 60deca3b
} from "lucide-react";
import Footer from "../components/Footer";
import { motion } from "framer-motion";
import color from "../styles/color";
import { useAuth } from "../hooks/useAuth";
import { supabase } from "../lib/supabase";
import Papa from "papaparse";

interface Quiz {
  id: string;
  title: string;
  description: string | null;
  created_at: string;
  // publish_to holds array of section ids this quiz is published to
  publish_to?: string[] | null | string;
}

interface StudentProgress {
  student_id: string;
  student_name: string;
  latest_quiz_title: string;
  completed_at: string;
}

type Section = { id: string; name: string };

export default function TeacherDashboard() {
  const { user } = useAuth();

  // ---------- Auth display ----------
  const email = user?.email ?? "";
  const username = useMemo(
    () => (email.includes("@") ? email.split("@")[0] : email || "Teacher"),
    [email]
  );

  // ---------- State ----------
  const [favorites, setFavorites] = useState<Set<string>>(new Set());
  const [loading, setLoading] = useState(true);

  const [quizzes, setQuizzes] = useState<Quiz[]>([]);
  const [progressAll, setProgressAll] = useState<any[]>([]);
  const [studentProgress, setStudentProgress] = useState<StudentProgress[]>([]);

  // NEW: sections + selected section
  const [sections, setSections] = useState<Section[]>([]);
  const [selectedSection, setSelectedSection] = useState<string>("");

  // KPI filter: which quiz to compute average for
  const [quizForAvg, setQuizForAvg] = useState<string>("");

  // pagination for Student Progress (10 / page)
  const [page, setPage] = useState(1);
  const PER_PAGE = 10;

  // ---------- Data fetch ----------
  useEffect(() => {
    const load = async () => {
      try {
        // Sections owned by this teacher
        const { data: sectionRows, error: secErr } = await supabase
          .from("sections")
          .select("id, name")
          .or(`created_by.eq.${user?.id},created_by_email.eq.${email}`)
          .order("created_at", { ascending: true });
        if (secErr) throw secErr;
        setSections(sectionRows ?? []);

        // Quizzes
        const { data: quizzesData, error: quizzesErr } = await supabase
          .from("quizzes")
          .select("id, title, description, created_at")
          .order("created_at", { ascending: false });
        if (quizzesErr) throw quizzesErr;

        setQuizzes(quizzesData ?? []);
        if (!quizForAvg && quizzesData && quizzesData.length) {
          setQuizForAvg(quizzesData[0].id);
        }

        // Progress rows newest-first
        const { data: progressRows, error: progressErr } = await supabase
          .from("user_progress")
          .select(`
            user_id,
            user_email,
            quiz_id,
            score,
            completed_at,
            quizzes ( title )
          `)
          .order("completed_at", { ascending: false })
          .limit(1000);
        if (progressErr) throw progressErr;

        setProgressAll(progressRows ?? []);

        // Build latest-per-student list (initially "All Sections")
        await buildStudentProgress(progressRows ?? [], "");
        setPage(1);
      } catch (e) {
        console.error("Error loading teacher dashboard:", e);
      } finally {
        setLoading(false);
      }
    };

    load();
    // eslint-disable-next-line react-hooks/exhaustive-deps
  }, []);

  // CSV Import
  const handleCSVImport = async (event: React.ChangeEvent<HTMLInputElement>) => {
    const file = event.target.files?.[0];
    if (!file) return;

    const confirmed = window.confirm(
      "Are you sure you want to create accounts for all students in this CSV file? This action cannot be undone."
    );
    if (!confirmed) return;

    Papa.parse(file, {
      header: true,
      skipEmptyLines: true,
      complete: async (results) => {
        const rows = results.data as {
          student_number?: string;
          full_name?: string;
          email: string;
          password: string;
          grade_level?: string;
          section?: string;
          contact_number?: string;
        }[];

        for (const row of rows) {
          if (!row.email || !row.password) {
            console.error("Skipping invalid row:", row);
            continue;
          }
          if (row.password.trim().length < 6) {
            console.error("Password too short:", row.email);
            continue;
          }
          try {
            const { error } = await supabase.auth.signUp({
              email: row.email.trim(),
              password: row.password.trim(),
            });
            if (error) throw error;
            console.log(`✅ Created user: ${row.email}`);
          } catch (err: any) {
            console.error(`❌ Failed to create user ${row.email}:`, err.message);
            alert(`Error creating user for ${row.email}: ${err.message}`);
          }
        }
        alert("CSV import completed!");
      },
      error: (error) => {
        alert("Error parsing CSV: " + error.message);
      },
    });
  };

  // Build latest-per-student list, optionally filtered by section
  const buildStudentProgress = async (rows: any[], sectionId: string) => {
    let filtered = rows;

    if (sectionId) {
      const { data: members, error: mErr } = await supabase
        .from("section_students")
        .select("student_email")
        .eq("section_id", sectionId);
      if (!mErr && members) {
        const memberEmails = new Set(members.map((m) => m.student_email));
        filtered = rows.filter((r) => memberEmails.has(r.user_email));
      }
    }

    // Latest per student by user_id
    const latestMap = new Map<string, any>();
    for (const row of filtered) {
      const uid = row.user_id as string;
      if (!uid || latestMap.has(uid)) continue;
      latestMap.set(uid, row);
    }

    const latestPerStudent: StudentProgress[] = Array.from(latestMap.values())
      .map((row: any) => ({
        student_id: row.user_id,
        student_name: row.user_email || (row.user_id ?? "").slice(0, 8) || "Unknown",
        latest_quiz_title: row.quizzes?.title ?? "Untitled quiz",
        completed_at: row.completed_at,
      }))
      .sort((a, b) => Date.parse(b.completed_at) - Date.parse(a.completed_at));

    setStudentProgress(latestPerStudent);
  };

  // Rebuild filtered list when dropdown changes
  useEffect(() => {
    buildStudentProgress(progressAll, selectedSection);
    // eslint-disable-next-line react-hooks/exhaustive-deps
  }, [selectedSection]);

  // ---------- KPI: Average Score ----------
  const averageScore = useMemo(() => {
    if (!quizForAvg) return 0;
    const subset = progressAll.filter((r) => r.quiz_id === quizForAvg);
    if (!subset.length) return 0;

    const toPct = (n: number) => {
      const x = Number(n ?? 0);
      const pct = x > 100 ? x / 10 : x;
      return Math.max(0, Math.min(100, pct));
    };

    const mean =
      subset.reduce((acc: number, r: any) => acc + toPct(r.score ?? 0), 0) /
      subset.length;
    return Number(mean.toFixed(1));
  }, [progressAll, quizForAvg]);

  // ---------- Favorites ----------
  const toggleFavorite = (topicTitle: string) => {
    setFavorites((prev) => {
      const next = new Set(prev);
      next.has(topicTitle) ? next.delete(topicTitle) : next.add(topicTitle);
      return next;
    });
  };

  // ---------- update quiz publish_to on DB and reflect locally
  const updateQuizPublish = async (quizId: string, publishTo: string[]) => {
    setLoading(true);
    try {
      const { error } = await supabase
        .from("quizzes")
        .update({ publish_to: publishTo })
        .eq("id", quizId);
      if (error) throw error;
      setQuizzes((prev) => prev.map((q) => (q.id === quizId ? { ...q, publish_to: publishTo } : q)));
      // small feedback (you can replace with toast)
      alert("Publish settings updated");
    } catch (e) {
      console.error("Failed to update publish settings:", e);
      alert("Failed to update publish settings");
    } finally {
      setLoading(false);
    }
  };

  // ---------- Derived for table & pagination ----------
  const totalStudents = studentProgress.length;
  const totalPages = Math.max(1, Math.ceil(totalStudents / PER_PAGE));
  const start = (page - 1) * PER_PAGE;
  const pagedStudents = studentProgress.slice(start, start + PER_PAGE);

  // ---------- Motion variants ----------
  const containerVariants = {
    hidden: { opacity: 0 },
    visible: { opacity: 1, transition: { staggerChildren: 0.15, delayChildren: 0.2 } },
  };
  const itemVariants = {
    hidden: { y: 16, opacity: 0 },
    visible: { y: 0, opacity: 1, transition: { duration: 0.5, ease: "easeOut" } },
  };

  if (loading) {
    return (
      <div
        className="min-h-screen flex items-center justify-center px-4"
        style={{ background: `linear-gradient(to bottom, ${color.mist}11, ${color.ocean}08)` }}
      >
        <motion.div
          className="rounded-full h-10 w-10 sm:h-12 sm:w-12 border-4 border-t-4"
          style={{ borderColor: `${color.teal}40` }}
          animate={{
            rotate: 360,
            scale: [1, 1.2, 1],
            borderColor: [`${color.teal}40`, color.teal, `${color.teal}40`],
          }}
          transition={{ duration: 1.5, ease: "easeInOut", repeat: Infinity, repeatDelay: 0.5 }}
        />
      </div>
    );
  }

  const safeDate = (d: string) => (d ? new Date(d).toLocaleDateString?.() || "" : "");

  return (
    <div
      className="flex flex-col min-h-screen"
      style={{ background: `linear-gradient(to bottom, ${color.mist}11, ${color.ocean}08)` }}
    >
      <main className="flex-grow max-w-7xl mx-auto px-3 sm:px-6 lg:px-8 py-4 sm:py-8 w-full">
        {/* Hero / Greeting */}
        <motion.div
          className="rounded-2xl sm:rounded-3xl p-4 sm:p-8 shadow-xl ring-1 mb-4 sm:mb-8"
          style={{ background: "#fff", borderColor: `${color.mist}55` }}
          initial={{ opacity: 0, y: 24 }}
          animate={{ opacity: 1, y: 0 }}
        >
          <div className="flex flex-col md:flex-row md:items-center md:justify-between gap-3 sm:gap-4">
            <div className="min-w-0">
              <h1
                className="text-lg sm:text-3xl font-extrabold leading-tight truncate"
                style={{ color: color.deep }}
                title={`Welcome back, ${username}`}
              >
                Welcome back, <span style={{ color: color.teal }}>{username}</span> 👋
              </h1>
              {email && (
                <p className="mt-1 text-xs sm:text-sm truncate" style={{ color: color.steel }}>
                  Signed in as {email}
                </p>
              )}
              <p className="mt-2 sm:mt-3 text-xs sm:text-base" style={{ color: color.steel }}>
                Plan lessons, monitor progress, and keep your class engaged.
              </p>
            </div>
            <div className="flex flex-col sm:flex-row items-stretch sm:items-center gap-2 sm:gap-3 w-full md:w-auto">
              <Link
                to="/create-quiz"
                className="inline-flex items-center justify-center rounded-xl px-3 py-2 sm:px-5 sm:py-3 text-sm sm:text-base font-semibold shadow-md transition w-full sm:w-auto"
                style={{ background: color.teal, color: "#fff" }}
              >
                <PenSquare className="mr-2 h-4 w-4" />
                Create quiz
              </Link>
              {/* NEW: Manage Topics button */}
              <Link
                to="/manage-topics"
                className="inline-flex items-center justify-center rounded-xl border px-3 py-2 sm:px-5 sm:py-3 text-sm sm:text-base font-semibold transition w-full sm:w-auto"
                style={{ borderColor: color.mist, background: "#fff", color: color.steel }}
              >
                <FolderCog className="mr-2 h-4 w-4" />
                Manage topics
              </Link>
              <Link
                to="/teacherDashboard"
                className="inline-flex items-center justify-center rounded-xl border px-3 py-2 sm:px-5 sm:py-3 text-sm sm:text-base font-semibold transition w-full sm:w-auto"
                style={{ borderColor: color.mist, background: "#fff", color: color.steel }}
              >
                View reports
              </Link>
            </div>
          </div>
        </motion.div>

        <div className="grid grid-cols-1 lg:grid-cols-3 lg:gap-8 gap-4">
          {/* LEFT: KPIs + Student Progress + Quizzes */}
          <div className="lg:col-span-2 space-y-4 sm:space-y-6">
            {/* KPIs */}
            <motion.div
              className="rounded-2xl p-4 sm:p-6 shadow-xl ring-1"
              style={{ background: "#fff", borderColor: `${color.mist}55` }}
              initial="hidden"
              animate="visible"
              variants={containerVariants}
            >
              <h2 className="text-lg sm:text-2xl font-bold mb-4 sm:mb-6" style={{ color: color.deep }}>
                Class Overview 📊
              </h2>

              {/* KPI Select */}
              <div className="mb-3">
                <label className="block text-xs mb-1" style={{ color: color.steel }}>
                  Average Quiz Score
                </label>
                <select
                  value={quizForAvg}
                  onChange={(e) => setQuizForAvg(e.target.value)}
                  className="w-full rounded-lg border px-3 py-2 text-sm"
                  style={{ borderColor: color.mist, background: "#fff", color: color.deep }}
                >
                  {quizzes.map((q) => (
                    <option key={q.id} value={q.id}>
                      {q.title || "(Untitled)"}
                    </option>
                  ))}
                </select>
              </div>

              <motion.div
                className="grid grid-cols-1 sm:grid-cols-2 lg:grid-cols-3 gap-3 sm:gap-6"
                variants={containerVariants}
              >
                {/* Students */}
                <motion.div
                  className="rounded-2xl p-4 sm:p-5 shadow-sm transition"
                  style={{ background: `${color.mist}11`, border: `1px solid ${color.mist}55` }}
                  variants={itemVariants}
                  whileHover={{ scale: 1.02, y: -3 }}
                >
                  <div className="flex items-center gap-3">
                    <div className="rounded-xl p-3" style={{ background: `${color.teal}22` }}>
                      <Users className="h-5 w-5 sm:h-6 sm:w-6" style={{ color: color.teal }} />
                    </div>
                    <div className="min-w-0">
                      <div className="text-xs sm:text-sm" style={{ color: color.steel }}>
                        Number of Students
                      </div>
                      <div className="text-lg sm:text-2xl font-extrabold" style={{ color: color.deep }}>
                        {studentProgress.length}
                      </div>
                    </div>
                  </div>
                </motion.div>

                {/* Avg Score */}
                <motion.div
                  className="rounded-2xl p-4 sm:p-5 shadow-sm transition"
                  style={{ background: `${color.mist}11`, border: `1px solid ${color.mist}55` }}
                  variants={itemVariants}
                  whileHover={{ scale: 1.02, y: -3 }}
                >
                  <div className="flex items-center gap-3">
                    <div className="rounded-xl p-3" style={{ background: `${color.teal}22` }}>
                      <BarChartIcon className="h-5 w-5 sm:h-6 sm:w-6" style={{ color: color.teal }} />
                    </div>
                    <div className="min-w-0">
                      <div className="text-xs sm:text-sm" style={{ color: color.steel }}>
                        Average Score
                      </div>
                      <div className="text-lg sm:text-2xl font-extrabold" style={{ color: color.deep }}>
                        {averageScore.toFixed(1)}%
                      </div>
                    </div>
                  </div>
                </motion.div>

                {/* Avg Time */}
                <motion.div
                  className="rounded-2xl p-4 sm:p-5 shadow-sm transition"
                  style={{ background: `${color.mist}11`, border: `1px solid ${color.mist}55` }}
                  variants={itemVariants}
                  whileHover={{ scale: 1.02, y: -3 }}
                >
                  <div className="flex items-center gap-3">
                    <div className="rounded-xl p-3" style={{ background: `${color.teal}22` }}>
                      <Timer className="h-5 w-5 sm:h-6 sm:w-6" style={{ color: color.teal }} />
                    </div>
                    <div className="min-w-0">
                      <div className="text-xs sm:text-sm" style={{ color: color.steel }}>
                        Avg. Time per Quiz
                      </div>
                      <div className="text-lg sm:text-2xl font-extrabold" style={{ color: color.deep }}>
                        0m
                      </div>
                    </div>
                  </div>
                </motion.div>
              </motion.div>

              {/* CSV Import */}
              <div className="mt-8">
                <label htmlFor="csv-upload" className="block text-sm font-medium mb-2" style={{ color: color.deep }}>
                  Import Students via CSV
                </label>
                <input
                  id="csv-upload"
                  type="file"
                  accept=".csv"
                  className="sr-only"
                  onChange={handleCSVImport}
                />
                <div className="flex items-center gap-3">
                  <label
                    htmlFor="csv-upload"
                    className="inline-flex items-center justify-center rounded-xl px-4 py-2 font-semibold shadow-md cursor-pointer"
                    style={{ background: color.teal, color: "#fff" }}
                  >
                    Upload CSV
                  </label>
                  <span className="text-xs" style={{ color: color.steel }}>
                    Expected headers: <code>email, password</code> (plus optional fields).
                  </span>
                </div>
              </div>
            </motion.div>

            {/* Student Progress */}
            <motion.div
              className="rounded-2xl p-4 sm:p-6 shadow-xl ring-1"
              style={{ background: "#fff", borderColor: `${color.mist}55` }}
              initial={{ opacity: 0, y: 24 }}
              animate={{ opacity: 1, y: 0 }}
            >
              <h2 className="text-lg sm:text-2xl font-bold mb-4 sm:mb-6" style={{ color: color.deep }}>
                Student Progress 📈
              </h2>

              {/* Section dropdown */}
              <div className="mb-4">
                <label className="block text-xs mb-1" style={{ color: color.steel }}>
                  Filter by Section
                </label>
                <select
                  value={selectedSection}
                  onChange={(e) => setSelectedSection(e.target.value)}
                  className="w-full sm:w-64 rounded-lg border px-3 py-2 text-sm"
                  style={{ borderColor: color.mist, background: "#fff", color: color.deep }}
                >
                  <option value="">All Sections</option>
                  {sections.map((s) => (
                    <option key={s.id} value={s.id}>{s.name}</option>
                  ))}
                </select>
              </div>

              {studentProgress.length === 0 ? (
                <div className="text-sm" style={{ color: color.steel }}>
                  No progress yet. Once students complete quizzes, their latest results will appear here.
                </div>
              ) : (
                <>
                  {/* Mobile cards */}
                  <div className="md:hidden space-y-3">
                    {pagedStudents.map((s) => (
                      <div
                        key={s.student_id}
                        className="rounded-xl p-4 transition"
                        style={{ border: `1px solid ${color.mist}`, background: "#fff" }}
                      >
                        <div className="flex items-start justify-between gap-2">
                          <div className="min-w-0">
                            <div
                              className="font-semibold text-sm truncate"
                              style={{ color: color.deep }}
                              title={s.student_name}
                            >
                              {s.student_name}
                            </div>
                            <div className="text-xs mt-0.5" style={{ color: color.steel }}>
                              {safeDate(s.completed_at)}
                            </div>
                          </div>
                        </div>
                        <div className="mt-2 text-sm" style={{ color: color.steel }}>
                          Latest quiz:{" "}
                          <span className="font-medium" style={{ color: color.deep }}>
                            {s.latest_quiz_title}
                          </span>
                        </div>
                      </div>
                    ))}
                  </div>

                  {/* Desktop table */}
                  <div className="hidden md:block">
                    <div className="overflow-x-auto">
                      <table className="min-w-[560px] w-full divide-y" style={{ borderColor: color.mist }}>
                        <thead style={{ background: `${color.mist}11` }}>
                          <tr>
                            {["Student", "Latest Quiz", "Completed At"].map((h) => (
                              <th
                                key={h}
                                className="px-4 sm:px-6 py-3 text-left text-s font-medium uppercase tracking-wider"
                                style={{ color: color.steel }}
                              >
                                {h}
                              </th>
                            ))}
                          </tr>
                        </thead>
                        <tbody className="bg-white divide-y" style={{ borderColor: color.mist }}>
                          {pagedStudents.map((s) => (
                            <tr key={s.student_id} className="hover:bg-gray-50/60">
                              <td className="px-4 sm:px-6 py-4 whitespace-nowrap text-sm" style={{ color: color.deep }}>
                                {s.student_name}
                              </td>
                              <td className="px-4 sm:px-6 py-4 whitespace-nowrap text-sm" style={{ color: color.deep }}>
                                {s.latest_quiz_title}
                              </td>
                              <td className="px-4 sm:px-6 py-4 whitespace-nowrap text-sm" style={{ color: color.steel }}>
                                {safeDate(s.completed_at)}
                              </td>
                            </tr>
                          ))}
                        </tbody>
                      </table>
                    </div>
                  </div>

                  {/* Pagination */}
                  <div className="mt-4 sm:mt-5 flex items-center justify-between">
                    <div className="text-xs sm:text-sm" style={{ color: color.steel }}>
                      Showing <strong>{pagedStudents.length}</strong> of{" "}
                      <strong>{studentProgress.length}</strong>
                    </div>
                    <div className="flex items-center gap-1">
                      <button
                        onClick={() => setPage((p) => Math.max(1, p - 1))}
                        disabled={page <= 1}
                        className="rounded-lg border px-3 py-2 disabled:opacity-40 active:scale-95"
                        style={{ borderColor: color.mist, background: "#fff" }}
                        aria-label="Previous page"
                      >
                        <ChevronLeft className="h-4 w-4" />
                      </button>
                      <span className="text-sm" style={{ color: color.steel }}>
                        Page {page} / {totalPages}
                      </span>
                      <button
                        onClick={() => setPage((p) => Math.min(totalPages, p + 1))}
                        disabled={page >= totalPages}
                        className="rounded-lg border px-3 py-2 disabled:opacity-40 active:scale-95"
                        style={{ borderColor: color.mist, background: "#fff" }}
                        aria-label="Next page"
                      >
                        <ChevronRight className="h-4 w-4" />
                      </button>
                    </div>
                  </div>
                </>
              )}
            </motion.div>

            {/* Available Quizzes */}
            <QuizzesBlock
              quizzes={quizzes}
              sections={sections}
              onUpdatePublish={updateQuizPublish}
            />
          </div>

          {/* RIGHT: Topics w/ realtime updates */}
          <TopicsBlock favorites={favorites} toggleFavorite={toggleFavorite} />
        </div>
      </main>

      <Footer />
    </div>
  );
}

/* ----------------------- small presentational blocks ---------------------- */

function QuizzesBlock({
  quizzes,
  sections,
  onUpdatePublish,
}: {
  quizzes: Quiz[];
  sections: { id: string; name: string }[];
  onUpdatePublish: (quizId: string, publishTo: string[]) => Promise<void>;
}) {
  const containerVariants = {
    hidden: { opacity: 0 },
    visible: { opacity: 1, transition: { staggerChildren: 0.15, delayChildren: 0.2 } },
    } as const;
    const itemVariants = {
      hidden: { y: 16, opacity: 0 },
      visible: { y: 0, opacity: 1, transition: { duration: 0.5, ease: [0.4, 0, 0.2, 1] } },
    } as const;

  // Search and filter state
  const [quizSearch, setQuizSearch] = React.useState("");
  
  // Modal state
  const [publishModalOpenFor, setPublishModalOpenFor] = React.useState<string | null>(null);
  const [publishSelection, setPublishSelection] = React.useState<Set<string>>(new Set());
  const [sectionSearch, setSectionSearch] = React.useState("");

  const normalizePublishTo = (pub: Quiz['publish_to']): string[] => {
    if (!pub) return [];
    if (Array.isArray(pub)) return pub.map(String);
    if (typeof pub === 'string') {
      try {
        const parsed = JSON.parse(pub);
        if (Array.isArray(parsed)) return parsed.map(String);
      } catch {}
      // fallback: comma separated
      return pub.split(',').map(x => x.trim()).filter(Boolean);
    }
    return [];
  };

  const openPublishModal = async (quiz: Quiz) => {
    // fetch latest publish_to from DB to ensure we show the persisted value
    try {
      const { data, error } = await supabase.from('quizzes').select('publish_to').eq('id', quiz.id).single();
      if (error) throw error;
      const initial = new Set(normalizePublishTo((data as any)?.publish_to ?? quiz.publish_to));
      setPublishSelection(initial);
    } catch (e) {
      console.error('Failed to fetch latest publish_to for quiz', quiz.id, e);
      // fallback to whatever we had in memory
      const initial = new Set(normalizePublishTo(quiz.publish_to));
      setPublishSelection(initial);
    }
    setPublishModalOpenFor(quiz.id);
  };

  const closePublishModal = () => {
    setPublishModalOpenFor(null);
    setPublishSelection(new Set());
  };

  const toggleSection = (id: string) => {
    setPublishSelection((prev) => {
      const next = new Set(prev);
      next.has(id) ? next.delete(id) : next.add(id);
      return next;
    });
  };

  const savePublish = async (quizId: string) => {
    await onUpdatePublish(quizId, Array.from(publishSelection));
    closePublishModal();
  };

  return (
    <motion.div
      className="rounded-2xl p-4 sm:p-6 shadow-xl ring-1"
      style={{ background: "#fff", borderColor: `${color.mist}55` }}
      initial="hidden"
      animate="visible"
      variants={containerVariants}
    >
      <div className="flex flex-col sm:flex-row items-start sm:items-center justify-between gap-4 mb-6">
        <h2 className="text-lg sm:text-2xl font-bold" style={{ color: color.deep }}>
          Available Quizzes 🧠
        </h2>
        
        {/* Quiz search */}
        <div className="relative w-full sm:w-auto">
          <input
            type="text"
            value={quizSearch}
            onChange={(e) => setQuizSearch(e.target.value)}
            placeholder="Search quizzes..."
            className="w-full sm:w-64 px-4 py-2 pr-8 rounded-xl border text-sm"
            style={{ borderColor: color.mist, color: color.deep }}
          />
          <Search className="absolute right-3 top-1/2 -translate-y-1/2 h-4 w-4" style={{ color: color.steel }} />
        </div>
      </div>

      {quizzes.length === 0 ? (
        <div className="text-sm" style={{ color: color.steel }}>
          No quizzes yet. Create one to get started.
        </div>
      ) : (
        <motion.div className="space-y-3 sm:space-y-4" variants={containerVariants}>
          {quizzes
            .filter(quiz => 
              !quizSearch || 
              quiz.title.toLowerCase().includes(quizSearch.toLowerCase())
            )
            .map((quiz) => (
            <motion.div
              key={quiz.id}
              variants={itemVariants}
              whileHover={{ scale: 1.01, x: 4 }}
              whileTap={{ scale: 0.98 }}
            >
              <div
                className="rounded-lg p-4 transition flex flex-col sm:flex-row sm:items-start sm:justify-between gap-3"
                style={{ border: `1px solid ${color.mist}`, background: "#fff" }}
              >
                <div className="flex flex-wrap sm:flex-nowrap items-start justify-between gap-4 w-full">
                {/* LEFT SIDE (text) */}
                <div className="min-w-0 flex-1">
                  <h3
                    className="text-base sm:text-lg font-semibold truncate"
                    style={{ color: color.deep }}
                    title={quiz.title}
                  >
                    {quiz.title}
                  </h3>

                  <p
                    className="text-sm mt-1 line-clamp-2"
                    style={{
                      color: color.steel,
                      maxWidth: "100%",
                    }}
                  >
                    {quiz.description ?? ""}
                  </p>
                </div>

                {/* RIGHT SIDE (buttons) */}
                <div className="flex gap-2 flex-shrink-0">
                  <Link
                    to={`/edit-quiz/${quiz.id}`}
                    className="flex items-center justify-center space-x-2 px-4 py-2 rounded-full transition text-sm sm:text-base"
                    style={{ background: color.teal, color: "#fff" }}
                  >
                    <PenSquare className="h-4 w-4" />
                    <span>Edit Quiz</span>
                  </Link>

                  <button
                    onClick={() => openPublishModal(quiz)}
                    className="flex items-center justify-center space-x-2 px-4 py-2 rounded-full border transition text-sm sm:text-base"
                    style={{
                      background: "#fff",
                      borderColor: color.mist,
                      color: color.deep,
                    }}
                  >
                    <span>Publish To</span>
                  </button>
                </div>
              </div>
              </div>
            </motion.div>
          ))}
        </motion.div>
      )}

      {/* Publish modal */}
      {publishModalOpenFor && (
        <div className="fixed inset-0 z-[90] flex items-center justify-center p-4">
          <div className="absolute inset-0 bg-black/30" onClick={closePublishModal} />
          <div 
            className="relative w-[480px] rounded-2xl shadow-2xl bg-white flex flex-col" 
              style={{ border: `1px solid ${color.mist}`, height: '500px' }}
          >
            {/* Header */}
            <div className="p-4 border-b" style={{ borderColor: color.mist }}>
              <h3 className="font-bold" style={{ color: color.deep }}>Who can access this quiz?</h3>
            </div>
            
            {/* Search and Select All - Fixed section */}
            <div className="p-4 border-b" style={{ borderColor: color.mist }}>
              <div className="relative mb-3">
                <input
                  type="text"
                  value={sectionSearch}
                  onChange={(e) => setSectionSearch(e.target.value)}
                  placeholder="Search sections..."
                  className="w-full px-4 py-2 pr-8 rounded-xl border text-sm"
                  style={{ borderColor: color.mist, color: color.deep }}
                />
                <Search className="absolute right-3 top-1/2 -translate-y-1/2 h-4 w-4" style={{ color: color.steel }} />
              </div>
              
              <label className="flex items-center gap-3 py-2 px-2 hover:bg-gray-50 rounded transition-colors">
                <input
                  type="checkbox"
                  checked={sections.length > 0 && sections.every(s => publishSelection.has(s.id))}
                  onChange={() => {
                    if (sections.every(s => publishSelection.has(s.id))) {
                      setPublishSelection(new Set());
                    } else {
                      setPublishSelection(new Set(sections.map(s => s.id)));
                    }
                  }}
                  className="w-4 h-4 accent-teal-600"
                />
                <span className="font-medium" style={{ color: color.deep }}>Select All Sections</span>
              </label>
            </div>

            {/* Scrollable section list */}
            <div className="flex-1 overflow-y-auto p-4">
              {sections.length === 0 ? (
                <div className="text-sm" style={{ color: color.steel }}>No sections available.</div>
              ) : (
                sections
                  .filter(s => !sectionSearch || s.name.toLowerCase().includes(sectionSearch.toLowerCase()))
                  .map((s) => {
                  const checked = publishSelection.has(s.id);
                  // Show published state more clearly
                  return (
                    <label key={s.id} className="flex items-center gap-3 py-2 hover:bg-gray-50 px-2 rounded transition-colors">
                      <input
                        type="checkbox"
                        checked={checked}
                        onChange={() => toggleSection(s.id)}
                        className="w-4 h-4 accent-teal-600"
                      />
                      <span style={{ color: color.deep }}>{s.name}</span>
                      {checked && (
                        <span className="ml-auto text-xs font-medium px-2 py-1 rounded-full" style={{ background: `${color.teal}22`, color: color.teal }}>
                          Published
                        </span>
                      )}
                    </label>
                  );
                })
              )}
            </div>
            {/* Fixed footer */}
            <div className="border-t p-4" style={{ borderColor: color.mist }}>
              <div className="flex justify-end gap-2">
                <button 
                  onClick={closePublishModal} 
                  className="rounded-xl px-4 py-2 border" 
                  style={{ background: "#fff", color: color.deep, borderColor: color.mist }}
                >
                  Cancel
                </button>
                <button 
                  onClick={() => savePublish(publishModalOpenFor)} 
                  className="rounded-xl px-4 py-2" 
                  style={{ background: color.teal, color: "#fff" }}
                >
                  Save
                </button>
              </div>
            </div>
          </div>
        </div>
      )}

      <div className="mt-4 text-sm" style={{ color: color.steel }}>
        {quizzes.length} {quizzes.length === 1 ? "quiz" : "quizzes"} total
      </div>
    </motion.div>
  );
}

function TopicsBlock({
  favorites,
  toggleFavorite,
}: {
  favorites: Set<string>;
  toggleFavorite: (title: string) => void;
}) {
  type TopicRow = { id: string; title: string; file_url: string | null; created_at: string };

  const [topics, setTopics] = useState<TopicRow[]>([]);
  const [loading, setLoading] = useState(true);

  // Initial load
  useEffect(() => {
    let alive = true;
    (async () => {
      const { data, error } = await supabase
        .from("topics")
        .select("id, title, file_url, created_at")
        .order("created_at", { ascending: false });
      if (!alive) return;
      if (error) {
        console.error(error);
        setTopics([]);
      } else {
        setTopics((data ?? []) as TopicRow[]);
      }
      setLoading(false);
    })();

    // Realtime subscription (INSERT | UPDATE | DELETE)
    const channel = supabase
      .channel("public:topics")
      .on(
        "postgres_changes",
        { event: "*", schema: "public", table: "topics" },
        async (payload) => {
          // Re-fetch list on any change to keep it simple & consistent
          const { data, error } = await supabase
            .from("topics")
            .select("id, title, file_url, created_at")
            .order("created_at", { ascending: false });
          if (!error && data) setTopics(data as TopicRow[]);
        }
      )
      .subscribe();

    return () => {
      alive = false;
      supabase.removeChannel(channel);
    };
  }, []);

  const containerVariants = {
    hidden: { opacity: 0 },
    visible: { opacity: 1, transition: { staggerChildren: 0.15, delayChildren: 0.2 } },
  };
  const itemVariants = {
    hidden: { y: 16, opacity: 0 },
    visible: { y: 0, opacity: 1, transition: { duration: 0.5, ease: "easeOut" } },
  };

  return (
    <motion.div
      className="rounded-2xl p-4 sm:p-6 shadow-xl ring-1"
      style={{ background: "#fff", borderColor: `${color.mist}55` }}
      initial="hidden"
      animate="visible"
      variants={containerVariants}
    >
      <div className="flex items-center justify-between mb-4 sm:mb-6">
        <h2 className="text-lg sm:text-2xl font-bold" style={{ color: color.deep }}>
          Topics 📚
        </h2>
        <span
          className="rounded-full px-2.5 sm:px-3 py-1 text-xs font-medium whitespace-nowrap"
          style={{ background: `${color.teal}15`, color: color.teal, border: `1px solid ${color.teal}40` }}
        >
          {loading ? "…" : `${topics.length} total`}
        </span>
      </div>

      {loading ? (
        <div className="text-sm" style={{ color: color.steel }}>Loading…</div>
      ) : topics.length === 0 ? (
        <div className="text-sm" style={{ color: color.steel }}>
          No topics yet. Click <Link to="/manage-topics" className="underline" style={{ color: color.teal }}>Manage topics</Link> to add one.
        </div>
      ) : (
        <motion.div className="space-y-3" variants={containerVariants}>
          {topics.map((t) => {
            const fav = favorites.has(t.title);
            return (
              <motion.div
                key={t.id}
                variants={itemVariants}
                whileHover={{ scale: 1.01, x: 4 }}
                whileTap={{ scale: 0.98 }}
              >
                <div
                  className="flex items-center rounded-lg p-3 sm:p-4 transition relative"
                  style={{ border: `1px solid ${color.mist}`, background: "#fff" }}
                >
                  {t.file_url ? (
                    <a
                      href={t.file_url}
                      target="_blank"
                      rel="noreferrer"
                      className="flex-grow flex items-center min-w-0"
                      title={t.title}
                    >
                      <BookOpen className="h-5 w-5 mr-3 flex-shrink-0" style={{ color: color.teal }} />
                      <span className="font-medium truncate" style={{ color: color.deep }}>
                        {t.title}
                      </span>
                    </a>
                  ) : (
                    <div className="flex-grow flex items-center min-w-0">
                      <BookOpen className="h-5 w-5 mr-3 flex-shrink-0" style={{ color: color.teal }} />
                      <span className="font-medium truncate" style={{ color: color.deep }}>
                        {t.title}
                      </span>
                    </div>
                  )}

                  <button
                    onClick={() => toggleFavorite(t.title)}
                    className="ml-2 sm:ml-3 p-2 rounded-full transition"
                    aria-label={`Toggle favorite for ${t.title}`}
                    style={{
                      color: fav ? color.teal : "#9CA3AF",
                      background: fav ? `${color.teal}15` : "transparent",
                    }}
                    title={fav ? "Unfavorite" : "Favorite"}
                  >
                    <Heart className="h-5 w-5" fill={fav ? color.teal : "none"} />
                  </button>
                </div>
              </motion.div>
            );
          })}
        </motion.div>
      )}
    </motion.div>
  );
}<|MERGE_RESOLUTION|>--- conflicted
+++ resolved
@@ -10,11 +10,7 @@
   PenSquare,
   ChevronLeft,
   ChevronRight,
-<<<<<<< HEAD
-  Search,
-=======
   FolderCog
->>>>>>> 60deca3b
 } from "lucide-react";
 import Footer from "../components/Footer";
 import { motion } from "framer-motion";
