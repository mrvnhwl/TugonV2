import "./index.css";
import { BrowserRouter as Router, Routes, Route, useLocation } from "react-router-dom";
import { MathJaxContext } from "better-react-mathjax";
import { Toaster } from "react-hot-toast";

import StudentNavbar from "./components/studentNavbar";
import TeacherNavbar from "./components/teacherNavbar";
import TeacherHome from "./pages/teacherHome";
import StudentHome from "./pages/studentHome";
import Quiz from "./pages/Quiz";
import CreateQuiz from "./pages/CreateQuiz";
import Login from "./pages/Login";
import TeacherDashboard from "./pages/teacherDashboard";
import StudentDashboard from "./pages/studentDashboard";
import Challenge from "./pages/Challenge";
import Leaderboards from "./pages/LeaderBoards";
import Game from "./pages/Game";
import TugonSense from "./pages/reviewer/TugonSense";
import TugonPlay from "./pages/reviewer/TugonPlay";
import Operation from "./pages/tugonsense/operations";
import Evaluation from "./pages/tugonsense/evaluation";
import Radio from "./components/Radio";
import FloatingAIButton from "./components/FloatingAIButton";

import HostGame from "./pages/HostGame";

// TugonSense challenges
import EvaluationDifficultySelector from "./pages/tugonsense/Evaluation/evaluationdifficulty";
import EvaluationPhase1 from "./pages/tugonsense/Evaluation/eEvaluation/eEvaluationPhase1";
import EvaluationPhase2 from "./pages/tugonsense/Evaluation/eEvaluation/eEvaluationPhase2";
import EvaluationPhase3 from "./pages/tugonsense/Evaluation/eEvaluation/eEvaluationPhase3";
import EvaluationPhase4 from "./pages/tugonsense/Evaluation/eEvaluation/eEvaluationPhase4";

// Built-in topic pages
import Introductiontopic from "./pages/topics/introductiontopic";
import Operationstopic from "./pages/topics/operationstopic";
import Evaluationtopic from "./pages/topics/evaluationtopic";
import Piecewisetopic from "./pages/topics/piecewise";
import Compositiontopic from "./pages/topics/compositiontopic";
import Rationaltopic from "./pages/topics/rationaltopic";
import Asymptotestopic from "./pages/topics/asymptotestopic";
import RationalEquationsInequalities from "./pages/topics/rationalinequalitiestopic";
import Inversetopic from "./pages/topics/inversetopic";
import Exponentialtopic from "./pages/topics/exponentialtopic";
import Logarithmictopic from "./pages/topics/logarithmictopic";

// NEW: topics CRUD flow
import ManageTopics from "./pages/ManageTopics";
import TopicView from "./pages/TopicView";
import EditTopic from "./pages/EditTopic";

import StudentTopics from "./pages/StudentTopics";
import StudentTopicView from "./pages/StudentTopicView";

// Role selection
import UserTypeSelection from "./pages/UserTypeSelection";

// Edit quiz page
import EditQuiz from "./pages/editQuiz";

// Student Progress page
import StudentProgress from "./pages/StudentProgress";

// Daily Challenge page
import DailyChallengeGame from "./pages/DailyChallengeGame";

<<<<<<< HEAD
// New: TugonsenseProblems
import TopicSelector  from "./pages/tugonsenseproblem/TopicSelector";

// MathJax config (inline: \( ... \), block: \[ ... \])
=======
// MathJax config
>>>>>>> 7cf90e06
const mathJaxConfig = {
  tex: {
    inlineMath: [["\\(", "\\)"]],
    displayMath: [["\\[", "\\]"]],
    processEscapes: true,
  },
  options: {
    skipHtmlTags: ["script", "noscript", "style", "textarea", "pre", "code"],
  },
};

function App() {
  return (
    <MathJaxContext version={3} config={mathJaxConfig}>
      <Router>
        <AppContent />
        <Toaster
          position="top-center"
          reverseOrder={false}
          containerStyle={{ top: "50%", transform: "translateY(-50%)" }}
          toastOptions={{
            duration: 5000,
            style: {
              borderRadius: "10px",
              background: "#333",
              color: "#fff",
              padding: "16px",
              fontSize: "15px",
              maxWidth: "500px",
              textAlign: "center",
            },
          }}
        />
      </Router>
    </MathJaxContext>
  );
}

function AppContent() {
  const location = useLocation();
  const path = location.pathname;

  const evaluationRoutes = [
    "/evaluationdifficulty",
    "/eEvaluationPhase1",
    "/eEvaluationPhase2",
    "/eEvaluationPhase3",
    "/eEvaluationPhase4",
  ];

  // Show Teacher navbar on teacher pages (includes new topics routes)
  const teacherPrefixes = [
    "/teacherDashboard",
    "/create-quiz",
    "/teacherHome",
    "/edit-quiz",
<<<<<<< HEAD
    "/quiz/", // keep teacher navbar visible on /quiz/:id/edit alias
    "/student-progress", // 👈 show Teacher navbar on Student Progress page
    "/topicselector", // 👈 show Teacher navbar on TopicSelector page
=======
    "/quiz/",               // keep teacher navbar visible on /quiz/:id/edit alias
    "/student-progress",
    "/manage-topics",       // NEW
    "/topic/",              // NEW (covers /topic/:slug and /topic/:slug/edit)
>>>>>>> 7cf90e06
  ];

  const studentPrefixes = ["/", "/studentDashboard", "/studentHome"];

  const isEvaluationRoute = evaluationRoutes.includes(path);
  const isTeacherRoute = teacherPrefixes.some((p) => path.startsWith(p));
  const isStudentRoute = studentPrefixes.some((p) => path === p);

  // Hide AI button on certain routes
  const hideOnRoutes = [
    "/login",
    "/",
    "/userTypeSelection",
    "/tugon-play",
    "/tugonplay",
    "/tugonSense",
    "/tugonsense",
  ];
  const hideOnPrefixes = ["/edit-quiz"];
  const shouldShowAIButton =
    !hideOnRoutes.includes(path) && !hideOnPrefixes.some((p) => path.startsWith(p));

  return (
    <div className="min-h-screen">
      {isEvaluationRoute ? (
        <main className="min-h-screen bg-gray-50 p-4">
          <Routes>
            <Route path="/evaluationdifficulty" element={<EvaluationDifficultySelector />} />
            <Route path="/eEvaluationPhase1" element={<EvaluationPhase1 />} />
            <Route path="/eEvaluationPhase2" element={<EvaluationPhase2 />} />
            <Route path="/eEvaluationPhase3" element={<EvaluationPhase3 />} />
            <Route path="/eEvaluationPhase4" element={<EvaluationPhase4 />} />
          </Routes>
        </main>
      ) : (
        <div>
          {isTeacherRoute ? <TeacherNavbar /> : isStudentRoute ? <StudentNavbar /> : null}

          <Routes>
            {/* Landing */}
            <Route path="/" element={<StudentHome />} />

            {/* Auth / role */}
            <Route path="/userTypeSelection" element={<UserTypeSelection />} />
<<<<<<< HEAD
           
=======
            <Route path="/login" element={<Login />} />

            {/* Teacher */}
>>>>>>> 7cf90e06
            <Route path="/teacherHome" element={<TeacherHome />} />
            <Route path="/teacherDashboard" element={<TeacherDashboard />} />
            <Route path="/create-quiz" element={<CreateQuiz />} />
            <Route path="/edit-quiz/:id" element={<EditQuiz />} />
            <Route path="/quiz/:id/edit" element={<EditQuiz />} />
<<<<<<< HEAD
            <Route path="/login" element={<Login />} />
            <Route path="/teacherDashboard" element={<TeacherDashboard />} />
            <Route path="/studentDashboard" element={<StudentDashboard />} />

            {/* ✨ New: TugonSense Problems */}
            <Route path="/topicselector" element={<TopicSelector />} />
            {/* ✨ New: Student Progress */}
=======
>>>>>>> 7cf90e06
            <Route path="/student-progress" element={<StudentProgress />} />
            <Route path="/manage-topics" element={<ManageTopics />} />
            <Route path="/topic/:slug" element={<TopicView />} />
            <Route path="/topic/:slug/edit" element={<EditTopic />} />

            {/* Student */}
            <Route path="/studentHome" element={<StudentHome />} />
            <Route path="/studentDashboard" element={<StudentDashboard />} />

            {/* Shared / games / reviewers */}
            <Route path="/quiz/:id" element={<Quiz />} />
            <Route path="/challenge" element={<Challenge />} />
            <Route path="/tugonsense" element={<TugonSense />} />
            <Route path="/tugonplay" element={<TugonPlay />} />
            <Route path="/host" element={<HostGame />} />
            <Route path="/leaderboards" element={<Leaderboards />} />
            <Route path="/game/:id" element={<Game />} />
            <Route path="/operations" element={<Operation />} />
            <Route path="/evaluation" element={<Evaluation />} />

            {/* Built-in topic pages */}
            <Route path="/introductiontopic" element={<Introductiontopic />} />
            <Route path="/operationstopic" element={<Operationstopic />} />
            <Route path="/evaluationtopic" element={<Evaluationtopic />} />
            <Route path="/compositiontopic" element={<Compositiontopic />} />
            <Route path="/rationaltopic" element={<Rationaltopic />} />
            <Route path="/piecewise" element={<Piecewisetopic />} />
            <Route path="/Radio" element={<Radio />} />
            <Route path="/asymptotestopic" element={<Asymptotestopic />} />
            <Route path="/rationalinequalitiestopic" element={<RationalEquationsInequalities />} />
            <Route path="/inversetopic" element={<Inversetopic />} />
            <Route path="/exponentialtopic" element={<Exponentialtopic />} />
            <Route path="/logarithmictopic" element={<Logarithmictopic />} />
            <Route path="/daily-challenge" element={<DailyChallengeGame />} />

            <Route path="/student/topics" element={<StudentTopics />} />
            <Route path="/student/topics/:slug" element={<StudentTopicView />} />
          </Routes>

          {shouldShowAIButton && (
            <FloatingAIButton
              onWrongAnswer={(questionId) => console.log("Wrong answer for:", questionId)}
            />
          )}
        </div>
      )}
    </div>
  );
}

export default App;<|MERGE_RESOLUTION|>--- conflicted
+++ resolved
@@ -64,14 +64,10 @@
 // Daily Challenge page
 import DailyChallengeGame from "./pages/DailyChallengeGame";
 
-<<<<<<< HEAD
 // New: TugonsenseProblems
 import TopicSelector  from "./pages/tugonsenseproblem/TopicSelector";
 
 // MathJax config (inline: \( ... \), block: \[ ... \])
-=======
-// MathJax config
->>>>>>> 7cf90e06
 const mathJaxConfig = {
   tex: {
     inlineMath: [["\\(", "\\)"]],
@@ -128,16 +124,11 @@
     "/create-quiz",
     "/teacherHome",
     "/edit-quiz",
-<<<<<<< HEAD
-    "/quiz/", // keep teacher navbar visible on /quiz/:id/edit alias
-    "/student-progress", // 👈 show Teacher navbar on Student Progress page
-    "/topicselector", // 👈 show Teacher navbar on TopicSelector page
-=======
     "/quiz/",               // keep teacher navbar visible on /quiz/:id/edit alias
     "/student-progress",
     "/manage-topics",       // NEW
     "/topic/",              // NEW (covers /topic/:slug and /topic/:slug/edit)
->>>>>>> 7cf90e06
+    "/topicselector", // 👈 show Teacher navbar on TopicSelector page
   ];
 
   const studentPrefixes = ["/", "/studentDashboard", "/studentHome"];
@@ -182,28 +173,19 @@
 
             {/* Auth / role */}
             <Route path="/userTypeSelection" element={<UserTypeSelection />} />
-<<<<<<< HEAD
-           
-=======
             <Route path="/login" element={<Login />} />
 
             {/* Teacher */}
->>>>>>> 7cf90e06
             <Route path="/teacherHome" element={<TeacherHome />} />
             <Route path="/teacherDashboard" element={<TeacherDashboard />} />
             <Route path="/create-quiz" element={<CreateQuiz />} />
             <Route path="/edit-quiz/:id" element={<EditQuiz />} />
             <Route path="/quiz/:id/edit" element={<EditQuiz />} />
-<<<<<<< HEAD
-            <Route path="/login" element={<Login />} />
-            <Route path="/teacherDashboard" element={<TeacherDashboard />} />
-            <Route path="/studentDashboard" element={<StudentDashboard />} />
+         
 
             {/* ✨ New: TugonSense Problems */}
             <Route path="/topicselector" element={<TopicSelector />} />
             {/* ✨ New: Student Progress */}
-=======
->>>>>>> 7cf90e06
             <Route path="/student-progress" element={<StudentProgress />} />
             <Route path="/manage-topics" element={<ManageTopics />} />
             <Route path="/topic/:slug" element={<TopicView />} />
