--- conflicted
+++ resolved
@@ -89,18 +89,7 @@
     "/eEvaluationPhase4",
   ];
 
-<<<<<<< HEAD
-  const teacherRoutes = ['/teacherDashboard', '/create-quiz', '/teacherHome']; 
-  const studentRoutes = ['/studentDashboard', '/studentHome']; 
 
-  const isEvaluationRoute = evaluationRoutes.includes(location.pathname);
-  const isTeacherRoute = teacherRoutes.includes(location.pathname);
-  const isStudentRoute = studentRoutes.includes(location.pathname);
-
-  // 👇 Hide AI button on login
-  const hideOnRoutes = ['/login', '/', '/tugonplay', '/tugonSense'];
-  const shouldShowAIButton = !hideOnRoutes.includes(location.pathname);
-=======
   // Use prefixes so nested paths (like /edit-quiz/:id) match correctly
   const teacherPrefixes = [
     "/teacherDashboard",
@@ -128,7 +117,6 @@
   const hideOnPrefixes = ["/edit-quiz"]; // optional: hide on edit page
   const shouldShowAIButton =
     !hideOnRoutes.includes(path) && !hideOnPrefixes.some((p) => path.startsWith(p));
->>>>>>> e0d934b5
 
   return (
     <div className="min-h-screen">
