
import './index.css';
import { BrowserRouter as Router, Routes, Route, useLocation } from 'react-router-dom';
import StudentNavbar from './components/studentNavbar'; // Import StudentNavbar
import TeacherNavbar from './components/teacherNavbar'; // Import TeacherNavbar
import TeacherHome from './pages/teacherHome'; // Import TeacherHome
import StudentHome from './pages/studentHome'; // Import StudentHome
import Quiz from './pages/Quiz';
import CreateQuiz from './pages/CreateQuiz';
import Login from './pages/Login';
import TeacherDashboard from './pages/teacherDashboard'; // Teacher Dashboard
import StudentDashboard from './pages/studentDashboard'; // Student Dashboard
import Challenge from './pages/Challenge';
import Leaderboards from './pages/LeaderBoards';
import Game from './pages/Game';
import TugonSense from './pages/reviewer/TugonSense';

import Operation from './pages/tugonsense/operations';
import Evaluation from './pages/tugonsense/evaluation';
import Radio from './components/Radio';
import FloatingAIButton from './components/FloatingAIButton';
import TugonPlay from './pages/reviewer/TugonPlay';

// Importing TugonSense challenges pages
import EvaluationDifficultySelector from './pages/tugonsense/Evaluation/evaluationdifficulty';
import EvaluationPhase1 from "./pages/tugonsense/Evaluation/eEvaluation/eEvaluationPhase1";
import EvaluationPhase2 from "./pages/tugonsense/Evaluation/eEvaluation/eEvaluationPhase2";
import EvaluationPhase3 from "./pages/tugonsense/Evaluation/eEvaluation/eEvaluationPhase3";
import EvaluationPhase4 from "./pages/tugonsense/Evaluation/eEvaluation/eEvaluationPhase4";

import Introductiontopic from './pages/topics/introductiontopic';
import Operationstopic from './pages/topics/operationstopic';
import Evaluationtopic from './pages/topics/evaluationtopic';
import Piecewisetopic from './pages/topics/piecewise';
import Compositiontopic from './pages/topics/compositiontopic';
import Rationaltopic from './pages/topics/rationaltopic';
import Asymptotestopic from './pages/topics/asymptotestopic';
import RationalEquationsInequalities from './pages/topics/rationalinequalitiestopic';
import Inversetopic from './pages/topics/inversetopic';
import Exponentialtopic from './pages/topics/exponentialtopic';
import Logarithmictopic from './pages/topics/logarithmictopic';
import UserTypeSelection from "./pages/UserTypeSelection"; // Import the new component

function App() {
  return (
    <Router>
      <AppContent />
    </Router>
  );
}

function AppContent() {
  const location = useLocation();

  const evaluationRoutes = [
    '/evaluationdifficulty',
    '/eEvaluationPhase1',
    '/eEvaluationPhase2',
    '/eEvaluationPhase3',
    '/eEvaluationPhase4',
  ];

  const teacherRoutes = ['/teacherDashboard', '/create-quiz', '/teacherHome']; // Routes specific to teachers
  const studentRoutes = ['/studentDashboard', '/studentHome']; // Routes specific to students
  const isEvaluationRoute = evaluationRoutes.includes(location.pathname);
  const isTeacherRoute = teacherRoutes.includes(location.pathname);
  const isStudentRoute = studentRoutes.includes(location.pathname);

  return (
    <div className="min-h-screen">
      {isEvaluationRoute ? (
        // Apply Evaluation-specific layout
        <div>

          <main className="min-h-screen bg-gray-50 p-4">
            <Routes>
              <Route path="/evaluationdifficulty" element={<EvaluationDifficultySelector />} />
              <Route path="/eEvaluationPhase1" element={<EvaluationPhase1 />} />
              <Route path="/eEvaluationPhase2" element={<EvaluationPhase2 />} />
              <Route path="/eEvaluationPhase3" element={<EvaluationPhase3 />} />
              <Route path="/eEvaluationPhase4" element={<EvaluationPhase4 />} />
            </Routes>
          </main>
        </div>
      ) : (
        // Apply global layout
        <div>
          {/* Render the appropriate navbar */}
          {isTeacherRoute ? (
            <TeacherNavbar />
          ) : isStudentRoute ? (
            <StudentNavbar />
          ) : null}

          <Routes>
            <Route path="/" element={<UserTypeSelection />} /> {/* Default route */}
            <Route path="/teacherHome" element={<TeacherHome />} /> {/* Teacher Home page */}
            <Route path="/studentHome" element={<StudentHome />} /> {/* Student Home page */}
            <Route path="/quiz/:id" element={<Quiz />} />
            <Route path="/create-quiz" element={<CreateQuiz />} /> {/* Create Quiz route */}
            <Route path="/login" element={<Login />} />
            <Route path="/teacherDashboard" element={<TeacherDashboard />} /> {/* Teacher Dashboard */}
            <Route path="/studentDashboard" element={<StudentDashboard />} /> {/* Student Dashboard */}
            <Route path="/challenge" element={<Challenge />} />
            <Route path="/tugonsense" element={<TugonSense />} />
<<<<<<< HEAD
            <Route path="/tugon-play" element={<TugonPlay />} />
            <Route path="/host" element={<HostGame />} />
            <Route path="/game/:id" element={<Game />} />
=======
            <Route path="/leaderboards" element={<Leaderboards />} />
            <Route path="/game/:id" element={<Game />} /> 
>>>>>>> aba37ff6
            <Route path="/operations" element={<Operation />} />
            <Route path="/evaluation" element={<Evaluation />} />

            {/* TugonSense quizzes */}
            <Route path="/evaluationdifficulty" element={<EvaluationDifficultySelector />} />
            <Route path="/eEvaluationPhase1" element={<EvaluationPhase1 />} />
            <Route path="/eEvaluationPhase2" element={<EvaluationPhase2 />} />
            <Route path="/eEvaluationPhase3" element={<EvaluationPhase3 />} />
            <Route path="/eEvaluationPhase4" element={<EvaluationPhase4 />} />
            <Route path="/introductiontopic" element={<Introductiontopic />} />
            <Route path="/operationstopic" element={<Operationstopic />} />
            <Route path="/evaluationtopic" element={<Evaluationtopic />} />

            <Route path="/compositiontopic" element={<Compositiontopic />} />
            <Route path="/rationaltopic" element={<Rationaltopic />} />
            <Route path="/piecewise" element={<Piecewisetopic />} />
            <Route path="/Radio" element={<Radio />} />
            <Route path="/asymptotestopic" element={<Asymptotestopic />} />
            <Route path="/rationalinequalitiestopic" element={<RationalEquationsInequalities />} />
            <Route path="/inversetopic" element={<Inversetopic />} />
            <Route path="/exponentialtopic" element={<Exponentialtopic />} />
            <Route path="/logarithmictopic" element={<Logarithmictopic />} />
          </Routes>
          <FloatingAIButton onWrongAnswer={(questionId) => console.log('Wrong answer for:', questionId)} />
        </div>
      )}
    </div>
  );
}

export default App;<|MERGE_RESOLUTION|>--- conflicted
+++ resolved
@@ -103,14 +103,11 @@
             <Route path="/studentDashboard" element={<StudentDashboard />} /> {/* Student Dashboard */}
             <Route path="/challenge" element={<Challenge />} />
             <Route path="/tugonsense" element={<TugonSense />} />
-<<<<<<< HEAD
             <Route path="/tugon-play" element={<TugonPlay />} />
             <Route path="/host" element={<HostGame />} />
+            <Route path="/leaderboards" element={<Leaderboards />} />
             <Route path="/game/:id" element={<Game />} />
-=======
-            <Route path="/leaderboards" element={<Leaderboards />} />
-            <Route path="/game/:id" element={<Game />} /> 
->>>>>>> aba37ff6
+
             <Route path="/operations" element={<Operation />} />
             <Route path="/evaluation" element={<Evaluation />} />
 
